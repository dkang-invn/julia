# Compat Package for Julia

[![Build Status](https://travis-ci.org/JuliaLang/Compat.jl.svg?branch=master)](https://travis-ci.org/JuliaLang/Compat.jl)
[![Build status](https://ci.appveyor.com/api/projects/status/github/JuliaLang/Compat.jl?branch=master)](https://ci.appveyor.com/project/quinnj/compat-jl/branch/master)

[![Compat](http://pkg.julialang.org/badges/Compat_0.3.svg)](http://pkg.julialang.org/?pkg=Compat&ver=0.3)
[![Compat](http://pkg.julialang.org/badges/Compat_0.4.svg)](http://pkg.julialang.org/?pkg=Compat&ver=0.4)
[![Compat](http://pkg.julialang.org/badges/Compat_0.5.svg)](http://pkg.julialang.org/?pkg=Compat&ver=0.5)
[![Compat](http://pkg.julialang.org/badges/Compat_0.6.svg)](http://pkg.julialang.org/?pkg=Compat&ver=0.6)

The **Compat** package is designed to ease interoperability between
older and newer versions of the [Julia
language](http://julialang.org/).  In particular, in cases where it is
impossible to write code that works with both the latest Julia
`master` branch and older Julia versions, or impossible to write code
that doesn't generate a deprecation warning in some Julia version, the
Compat package provides a macro that lets you use the *latest syntax*
in a backwards-compatible way.

This is primarily intended for use by other [Julia
packages](http://docs.julialang.org/en/latest/manual/packages/), where
it is important to maintain cross-version compatibility.

## Usage

To use Compat in your Julia package, add a line `Compat` to the
`REQUIRE` file in your package directory.  Then, in your package,
shortly after the `module` statement include lines like these:

```julia
using Compat
import Compat.String
```

and then as needed add

```julia
@compat ...compat syntax...
```

wherever you want to use syntax that differs in the latest Julia
`master` (the development version of Julia). The `compat syntax` is usually
the syntax on Julia `master`. However, in a few cases where this is not possible,
a slightly different syntax might be used.
Please check the list below for the specific syntax you need.

## Supported syntax

Currently, the `@compat` macro supports the following syntaxes:

* `@compat (a::B{T}){T}(c) = d` — the Julia 0.5-style call overload

* `@compat(get(io, s, false))`, with `s` equal to `:limit`, `:compact` or `:multiline`, to detect the corresponding print settings (performs useful work only on Julia 0.5, defaults to `false` otherwise)

* `@compat Nullable(value, hasvalue)` to handle the switch from the `Nullable` `:isnull` field to `:hasvalue` field ([#18510])

* `@compat x .= y` converts to an in-place assignment to `x` (via `broadcast!`) ([#17510]).
  However, beware that `.=` in Julia 0.4 has the precedence of `==`, not of assignment `=`, so if the right-hand-side `y`
  includes expressions with lower precedence than `==` you should enclose it in parentheses `x .= (y)` to ensure the
  correct order of evaluation.   Also, `x .+= y` converts to `x .= (x .+ y)`, and similarly for the other updating
  assignment operators (`.*=` and so on).

* `@compat Array{<:Real}`, `@compat Array{>:Int}`, and similar uses of `<:T` (resp. `>:T`) to define a set of "covariant" (resp. "contravariant") parameterized types ([#20414]).
  In 0.5, this only works for non-nested usages (e.g. you can't define `Array{<:Array{<:Real}}`).

* `@compat abstract type T end` and `@compat primitive type T 8 end`
  to declare abstract and primitive types. [#20418]
  This only works when `@compat` is applied directly on the declaration.

* `@compat A{T} = B{T}` or `@compat const A{T} = B{T}` to declare type alias with free
  parameters. [#20500]. Use `const A = B{T}` or `const A = B` for type alias without free parameters (i.e. no type parameter on the left hand side).

* `@compat Base.IndexStyle(::Type{<:MyArray}) = IndexLinear()` and `@compat Base.IndexStyle(::Type{<:MyArray}) = IndexCartesian()` to define traits for abstract arrays, replacing the former `Base.linearindexing{T<:MyArray}(::Type{T}) = Base.LinearFast()` and `Base.linearindexing{T<:MyArray}(::Type{T}) = Base.LinearSlow()`, respectively.

* `Compat.collect(A)` returns an `Array`, no matter what indices the array `A` has. [#21257]

* `@compat foo(::CartesianRange{N})` to replace the former
  `foo(::CartesianRange{CartesianIndex{N}})` ([#20974]). Note that
  `CartesianRange` now has two type parameters, so using them as
  fields in other `struct`s requires manual intervention.

## Module Aliases

* In 0.6, some 0.5 iterator functions have been moved to the `Base.Iterators`
  module. Code can be written to work on both 0.5 and 0.6 by `import`ing or
  `using` the `Compat.Iterators` module instead. ([#18839])

* `using Compat.Test`, `using Compat.SharedArrays`, `using Compat.Mmap`, and `using
  Compat.DelimitedFiles` are provided on versions older than 0.7, where these are not yet
  part of the standard library. ([#23931])

* `using Compat.Base64` is provided on versions older than 0.7, where this library is not
  yet a part of the standard library. ([#24361])

* `using Compat.Dates` is provided on versions older than 0.7, where this library is not
  yet a part of the standard library. ([#24459])

* `using Compat.Unicode` is provided on versions older than 0.7, where this library is not
  yet a part of the standard library. ([#25021])

* `using Compat.Printf` is provided on versions older than 0.7, where this library is not
  yet a part of the standard library. ([#25056])

* `using Compat.IterativeEigensolvers` is provided on versions older than 0.7, where this
  library is not yet a part of the standard library. ([#24714])

* `using Compat.SuiteSparse` is provided on versions older than 0.7, where this library is
  not yet part of the standard library ([#24648]).

## New functions, macros, and methods

* `@views` takes an expression and converts all slices to views ([#20164]), while
  `@view` ([#16564]) converts a single array reference to a view ([#20164]).

* `@__dot__` takes an expression and converts all assignments, function calls,
  and operators to their broadcasting "dot-call" equivalents ([#20321]).   In Julia 0.6, this
  can be abbreviated `@.`, but that macro name does not parse in earlier Julia versions.
  For this to work in older versions of Julia (prior to 0.5) that don't have dot calls,
  you should instead use `@dotcompat`, which combines the `@__dot__` and `@compat` macros.

* [`normalize`](http://docs.julialang.org/en/latest/stdlib/linalg/?highlight=normalize#Base.normalize) and [`normalize!`](http://docs.julialang.org/en/latest/stdlib/linalg/?highlight=normalize#Base.normalize!), normalizes a vector with respect to the p-norm ([#13681])

* `redirect_stdout`, `redirect_stderr`, and `redirect_stdin` take an optional function as a first argument, `redirect_std*(f, stream)`, so that one may use `do` block syntax (as first available for Julia 0.6)

* `unsafe_get` returns the `:value` field of a `Nullable` object without any null-check and has a generic fallback for non-`Nullable` argument ([#18484])

* `isnull` has a generic fallback for non-`Nullable` argument

* `transcode` converts between UTF-xx string encodings in Julia 0.5 (as a lightweight
   alternative to the LegacyStrings package) ([#17323])

* `∘` (typically used infix as `f ∘ g`) for function composition can be used in 0.5 and earlier ([#17155])

* `>:`, a supertype operator for symmetry with `issubtype` (`A >: B` is equivalent to `B <: A`), can be used in 0.5 and earlier ([#20407]).

* The method of `!` to negate functions (typically used as a unary operator, as in `!isinteger`) can be used in 0.5 and earlier ([#17155]).

* `iszero(x)` efficiently checks whether `x == zero(x)` (including arrays) can be used in 0.5 and earlier ([#19950]).

* `.&` and `.|` are short syntax for `broadcast(&, xs...)` and `broadcast(|, xs...)` (respectively) in Julia 0.6 (only supported on Julia 0.5 and above) ([#17623])

* `Compat.isapprox` with `nans` keyword argument ([#20022])

* `Compat.readline` with `chomp` keyword argument ([#20203])

* `take!` method for `Task`s since some functions now return `Channel`s instead of `Task`s ([#19841])

* The `isabstract`, `parameter_upper_bound`, `typename` reflection methods were added in Julia 0.6. This package re-exports these from the `Compat.TypeUtils` submodule. On earlier versions of julia, that module contains the same functions, but operating on the pre-0.6 type system representation.

* `broadcast` is supported on tuples of the same lengths on 0.5. ([#16986])

* `zeros` and `ones` support an interface the same as `similar` ([#19635])

* `convert` can convert between different `Set` types on 0.5 and below. ([#18727])

* `isassigned(::RefValue)` is supported on 0.5 and below. ([#18082])

* `unsafe_trunc(::Type{<:Integer}, ::Integer)` is supported on 0.5. ([#18629])

* `bswap` is supported for `Complex` arguments on 0.5 and below. ([#21346])

* `Compat.invokelatest` is equivalent to `Base.invokelatest` in Julia 0.6,
  but works in Julia 0.5+, and allows you to guarantee that a function call
  invokes the latest version of a function ([#19784]).

* `Compat.invokelatest` supports keywords ([#22646]).

* `Compat.StringVector` is supported on 0.5 and below. On 0.6 and later, it aliases `Base.StringVector`. This function allocates a `Vector{UInt8}` whose data can be made into a `String` in constant time; that is, without copying. On 0.5 and later, use `String(...)` with the vector allocated by `StringVector` as an argument to create a string without copying. Note that if 0.4 support is needed, `Compat.UTF8String(...)` should be used instead. ([#19449])

* `==(::Period, ::Period)` and `isless(::Period, ::Period)` is supported for 0.5 and below. Earlier versions of Julia only supported limited comparison methods between Periods which did not support comparing custom Period subtypes. ([#21378])

* `@__MODULE__` is aliased to `current_module()` for Julia versions 0.6 and below. Versions of `Base.binding_module`, `expand`, `macroexpand`, and `include_string` were added that accept a module as the first argument. ([#22064])

* `Cmd` elements can be accessed as if the `Cmd` were an array of strings for 0.6 and below ([#21197]).

* `Val(x)` constructs `Val{x}()`. ([#22475])

* The `reshape` and `ntuple` APIs are extended to support `Val{x}()` arguments on 0.6 and below.

* `chol` and `chol!` for `UniformScalings` ([#22633]).

* `logdet` for `Number`s ([#22629]).

* `fieldcount` is equivalent to `nfields` for Julia versions 0.6 and below and is used to
  determine the number of fields in a data type ([#22350]).

* There are versions of `InexactError`, `DomainError`, and `OverflowError` that take the same arguments as introduced in Julia 0.7-DEV ([#20005], [#22751], [#22761]).

* `retry` for the more flexible `retry` method introduced in 0.6 which includes support for kwargs ([#19331], [#21419]).

* `Base.rtoldefault` how takes a third parameter `atol`.
  The two argument form is deprecated in favor of the three arguments form with `atol=0`.

* The `corrected` optional argument of `cov` becomes a keyword argument.
  Due to conflict with 0.5 deprecation,
  `cov(::AbstractVector; corrected=)` and `cov(::AbstractVector, ::AbstractVector; corrected=)`
  are only available on 0.6. ([#21709])

* `equalto` constructs an `EqualTo` object that can be used as a predicate ([#23812]).

* `*(::Union{Char,AbstractString},::Union{Char,AbstractString})` concatenation. ([#22512])

* `diagm` and `spdiagm` accept pairs mapping diagonals to vectors ([#24047], [#23757])

* Constructors for `Matrix{T}`, `Array{T}`, and `SparseMatrixCSC{T}` from `UniformScaling` ([#24372], [#24657])

* `Uninitialized` and `uninitialized` with corresponding `Array` constructors ([#24652]).

* `BitArray` constructors for `uninitialized` ([#24785]).

* `@compat finalizer(func, obj)` with the finalizer to run as the first argument and the object to be finalized
  as the second ([#24605]).

* `IOContext` accepting key-value `Pair`s ([#23271]).

* `pairs` for iterating over key-value `Pair`s ([#22907]).

* `get` do-block syntax supported when using `ENV` ([#23412]).

* `Some{T}` wraps `T` to signify that a result of `T<:Void` is expected ([#23642]).

* `replace` accepts a pair of pattern and replacement, with the number of replacements as
  a keyword argument ([#25165]).

## Renaming


* `$` is now `xor` or `⊻` ([#18977])

* `num` and `den` are now `numerator` and `denominator` ([#19246])

* `takebuf_array` is now a method of `take!`. `takebuf_string(io)` becomes `String(take!(io))` ([#19088])

* `is_apple`, `is_bsd`, `is_linux`, `is_unix`, and `is_windows` are now `Sys.isapple`, `Sys.isbsd`,
  `Sys.islinux`, `Sys.isunix`, and `Sys.iswindows`, respectively. These are available in the `Compat.Sys`
  submodule. ([#22182])

* `readstring` is replaced by methods of `read`. ([#22864])

    `read(::IO, ::Type{String})`, `read(::AbstractString, ::Type{String})`,
    and `read(::Cmd, ::Type{String})` are defined for 0.6 and below.

* `Range` is now `AbstractRange` ([#23570])

* `select`* functions (`select`, `select!`, `selectperm`, `selectperm!`) are renamed to
  `partialsort`* (`partialsort`, `partialsort!`, `partialsortperm`, `partialsortperm!`) ([#23051])

* `ctranspose` and `ctranspose!` are now `adjoint` and `adjoint!` ([#23235])

* Math constants (`π`, `pi`, `e`, `γ`, `eulergamma`, `catalan`, `φ`, `golden`) are moved to the
  `MathConstants` module (available as `Compat.MathConstants`).
  The name exported from `Base` for `e` is changed to `ℯ`. ([#23427])

* `isleaftype` is now `isconcrete` ([#23666])

* `IntSet` is now `BitSet` ([#24282])

* `Complex32`, `Complex64`, and `Complex128` are now `ComplexF16`, `ComplexF32`, and
  `ComplexF64`, respectively ([#24647]).

* `JULIA_HOME` is now `Sys.BINDIR`, available in the `Compat.Sys` submodule. ([#25102])

* `Associative` is now `AbstractDict` ([#25012]).

* `indices` is now `axes` ([#25057]). This function is not exported from Compat to avoid
  conflicts with AxisArrays and other such packages.

* `Void` is now `Nothing` with an alias `Cvoid` for C interop ([#25162]).

<<<<<<< HEAD
* `ipermute!` is now `invpermute!` ([#25168]).
=======
* `unshift!` and `shift!` are now `pushfirst!` and `popfirst!` ([#25100]).
>>>>>>> 7a92e178

## New macros

* `@__DIR__` has been added ([#18380])

* `@vectorize_1arg` and `@vectorize_2arg` are deprecated on Julia 0.6 in favor
  of the broadcast syntax ([#17302]). `Compat.@dep_vectorize_1arg` and
  `Compat.@dep_vectorize_2arg` are provided so that packages can still provide
  the deprecated definitions without causing a depwarn in the package itself
  before all the users are upgraded.

  Packages are expected to use this until all users of the deprecated
  vectorized function have migrated. These macros will be dropped when the
  support for `0.6` is dropped from `Compat`.

* `@nospecialize` has been added ([#22666]).

## Other changes

* On versions of Julia that do not contain a Base.Threads module, Compat defines a Threads module containing a no-op `@threads` macro.

* The `Expr(:macrocall)` has an extra initial argument `__source__`, which can be tested for with `Compat.macros_have_sourceloc`.

## New types

Currently, no new exported types are introduced by Compat.

## Developer tips

One of the most important rules for `Compat.jl` is to avoid breaking user code
whenever possible, especially on a released version.

Although the syntax used in the most recent Julia version
is the preferred compat syntax, there are cases where this shouldn't be used.
Examples include when the new syntax already has a different meaning
on previous versions of Julia, or when functions are removed from `Base`
Julia and the alternative cannot be easily implemented on previous versions.
In such cases, possible solutions are forcing the new feature to be used with
qualified name in `Compat.jl` (e.g. use `Compat.<name>`) or
reimplementing the old features on a later Julia version.

If you're adding additional compatibility code to this package, the [`contrib/commit-name.sh`](https://github.com/JuliaLang/julia/blob/master/contrib/commit-name.sh) script in the base Julia repository is useful for extracting the version number from a git commit SHA. For example, from the git repository of `julia`, run something like this:

```sh
bash $ contrib/commit-name.sh a378b60fe483130d0d30206deb8ba662e93944da
0.5.0-dev+2023
```

This prints a version number corresponding to the specified commit of the form
`X.Y.Z-aaa+NNNN`, and you can then test whether Julia
is at least this version by `VERSION >= v"X.Y.Z-aaa+NNNN"`.

### Tagging the correct minimum version of Compat

One of the most frequent problems package developers encounter is finding the right
version of `Compat` to add to their REQUIRE. This is meant to be a guide on how to
specify the right lower bound.

* Find the appropriate fix needed for your package from the `Compat` README. Every
function or feature added to `Compat` is documented in its README, so you are
guaranteed to find it.

* Navigate to the [blame page of the README](https://github.com/JuliaLang/Compat.jl/blame/master/README.md)
by clicking on the README file on GitHub, and then clicking on the `blame` button
which can be found in the top-right corner.

* Now find your fix, and then find the corresponding commit ID of that fix on the
left-hand side. Click on the commit ID. This navigates to a page which recorded
that particular commit.

* On the top pane, you should find the list of the tagged versions of Compat that
includes this fix. Find the minimum version from there.

* Now specify the correct minimum version for Compat in your REQUIRE file by
`Compat <version>`

[#13681]: https://github.com/JuliaLang/julia/issues/13681
[#16564]: https://github.com/JuliaLang/julia/issues/16564
[#16986]: https://github.com/JuliaLang/julia/issues/16986
[#17155]: https://github.com/JuliaLang/julia/issues/17155
[#17302]: https://github.com/JuliaLang/julia/issues/17302
[#17323]: https://github.com/JuliaLang/julia/issues/17323
[#17510]: https://github.com/JuliaLang/julia/issues/17510
[#17623]: https://github.com/JuliaLang/julia/issues/17623
[#18082]: https://github.com/JuliaLang/julia/issues/18082
[#18380]: https://github.com/JuliaLang/julia/issues/18380
[#18484]: https://github.com/JuliaLang/julia/issues/18484
[#18510]: https://github.com/JuliaLang/julia/issues/18510
[#18629]: https://github.com/JuliaLang/julia/issues/18629
[#18727]: https://github.com/JuliaLang/julia/issues/18727
[#18839]: https://github.com/JuliaLang/julia/issues/18839
[#18977]: https://github.com/JuliaLang/julia/issues/18977
[#19088]: https://github.com/JuliaLang/julia/issues/19088
[#19246]: https://github.com/JuliaLang/julia/issues/19246
[#19331]: https://github.com/JuliaLang/julia/issues/19331
[#19449]: https://github.com/JuliaLang/julia/issues/19449
[#19635]: https://github.com/JuliaLang/julia/issues/19635
[#19784]: https://github.com/JuliaLang/julia/issues/19784
[#19841]: https://github.com/JuliaLang/julia/issues/19841
[#19950]: https://github.com/JuliaLang/julia/issues/19950
[#20005]: https://github.com/JuliaLang/julia/issues/20005
[#20022]: https://github.com/JuliaLang/julia/issues/20022
[#20164]: https://github.com/JuliaLang/julia/issues/20164
[#20203]: https://github.com/JuliaLang/julia/issues/20203
[#20321]: https://github.com/JuliaLang/julia/issues/20321
[#20407]: https://github.com/JuliaLang/julia/issues/20407
[#20414]: https://github.com/JuliaLang/julia/issues/20414
[#20418]: https://github.com/JuliaLang/julia/issues/20418
[#20500]: https://github.com/JuliaLang/julia/issues/20500
[#20974]: https://github.com/JuliaLang/julia/issues/20974
[#21197]: https://github.com/JuliaLang/julia/issues/21197
[#21257]: https://github.com/JuliaLang/julia/issues/21257
[#21346]: https://github.com/JuliaLang/julia/issues/21346
[#21378]: https://github.com/JuliaLang/julia/issues/21378
[#21419]: https://github.com/JuliaLang/julia/issues/21419
[#21709]: https://github.com/JuliaLang/julia/issues/21709
[#22064]: https://github.com/JuliaLang/julia/issues/22064
[#22182]: https://github.com/JuliaLang/julia/issues/22182
[#22350]: https://github.com/JuliaLang/julia/issues/22350
[#22475]: https://github.com/JuliaLang/julia/issues/22475
[#22512]: https://github.com/JuliaLang/julia/issues/22512
[#22629]: https://github.com/JuliaLang/julia/issues/22629
[#22633]: https://github.com/JuliaLang/julia/issues/22633
[#22646]: https://github.com/JuliaLang/julia/issues/22646
[#22666]: https://github.com/JuliaLang/julia/issues/22666
[#22751]: https://github.com/JuliaLang/julia/issues/22751
[#22761]: https://github.com/JuliaLang/julia/issues/22761
[#22864]: https://github.com/JuliaLang/julia/issues/22864
[#22907]: https://github.com/JuliaLang/julia/issues/22907
[#23051]: https://github.com/JuliaLang/julia/issues/23051
[#23235]: https://github.com/JuliaLang/julia/issues/23235
[#23271]: https://github.com/JuliaLang/julia/issues/23271
[#23412]: https://github.com/JuliaLang/julia/issues/23412
[#23427]: https://github.com/JuliaLang/julia/issues/23427
[#23570]: https://github.com/JuliaLang/julia/issues/23570
[#23642]: https://github.com/JuliaLang/julia/issues/23642
[#23666]: https://github.com/JuliaLang/julia/issues/23666
[#23757]: https://github.com/JuliaLang/julia/issues/23757
[#23812]: https://github.com/JuliaLang/julia/issues/23812
[#23931]: https://github.com/JuliaLang/julia/issues/23931
[#24047]: https://github.com/JuliaLang/julia/issues/24047
[#24282]: https://github.com/JuliaLang/julia/issues/24282
[#24361]: https://github.com/JuliaLang/julia/issues/24361
[#24372]: https://github.com/JuliaLang/julia/issues/24372
[#24459]: https://github.com/JuliaLang/julia/issues/24459
[#24605]: https://github.com/JuliaLang/julia/issues/24605
[#24647]: https://github.com/JuliaLang/julia/issues/24647
[#24648]: https://github.com/JuliaLang/julia/issues/24648
[#24652]: https://github.com/JuliaLang/julia/issues/24652
[#24657]: https://github.com/JuliaLang/julia/issues/24657
[#24714]: https://github.com/JuliaLang/julia/issues/24714
[#24785]: https://github.com/JuliaLang/julia/issues/24785
[#25012]: https://github.com/JuliaLang/julia/issues/25012
[#25021]: https://github.com/JuliaLang/julia/issues/25021
[#25056]: https://github.com/JuliaLang/julia/issues/25056
[#25057]: https://github.com/JuliaLang/julia/issues/25057
[#25100]: https://github.com/JuliaLang/julia/issues/25100
[#25102]: https://github.com/JuliaLang/julia/issues/25102
[#25162]: https://github.com/JuliaLang/julia/issues/25162
[#25165]: https://github.com/JuliaLang/julia/issues/25165
[#25168]: https://github.com/JuliaLang/julia/issues/25168<|MERGE_RESOLUTION|>--- conflicted
+++ resolved
@@ -267,11 +267,9 @@
 
 * `Void` is now `Nothing` with an alias `Cvoid` for C interop ([#25162]).
 
-<<<<<<< HEAD
+* `unshift!` and `shift!` are now `pushfirst!` and `popfirst!` ([#25100]).
+
 * `ipermute!` is now `invpermute!` ([#25168]).
-=======
-* `unshift!` and `shift!` are now `pushfirst!` and `popfirst!` ([#25100]).
->>>>>>> 7a92e178
 
 ## New macros
 

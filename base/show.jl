--- conflicted
+++ resolved
@@ -240,15 +240,9 @@
 const expr_infix_wide = Set([:(=), :(+=), :(-=), :(*=), :(/=), :(\=), :(&=),
     :(|=), :($=), :(>>>=), :(>>=), :(<<=), :(&&), :(||)])
 const expr_infix = Set([:(:), :(<:), :(->), :(=>), symbol("::")])
-<<<<<<< HEAD
-const expr_calls  = [:call =>('(',')'), :calldecl =>('(',')'), :ref =>('[',']'), :curly =>('{','}')]
-const expr_parens = [:tuple=>('(',')'), :vcat=>('[',']'), :cell1d=>('{','}'),
-                     :hcat =>('[',']'), :row =>('[',']'), :vect=>('[',']')]
-=======
 const expr_calls  = Dict(:call =>('(',')'), :calldecl =>('(',')'), :ref =>('[',']'), :curly =>('{','}'))
 const expr_parens = Dict(:tuple=>('(',')'), :vcat=>('[',']'), :cell1d=>('{','}'),
-                         :hcat =>('[',']'), :row =>('[',']'))
->>>>>>> 1224d7f5
+                         :hcat =>('[',']'), :row =>('[',']'), :vect=>('[',']'))
 
 ## AST decoding helpers ##
 
